# Carbon Finance Dashboard v1.3.4
# Year/Sector/Score filters + KPIs + Tabs (ESG Overview | Team) + Green charts + Smart pie labels
# Title: “Carbon Finance Term Project | Group-7”

import io
import math
from pathlib import Path
import pandas as pd
import streamlit as st
import altair as alt
from PIL import Image, ImageOps, ImageDraw

# ---------------------------------------------------------
# PAGE SETUP
# ---------------------------------------------------------
st.set_page_config(page_title="Carbon Finance Term Project | Group-7", layout="wide")
st.title("Carbon Finance Term Project | Group-7")
st.caption("ESG Disclosures & Carbon Finance — Score & Rating Distributions (v1.3.4, WebP)")

BASE_DIR = Path(__file__).parent
DATA_PATH = BASE_DIR / "data" / "esg_risk_data.csv"

# ---------------------------------------------------------
# LOAD DATA
# ---------------------------------------------------------
if DATA_PATH.exists():
    df = pd.read_csv(DATA_PATH)
else:
    st.error(f"No file found at {DATA_PATH}. Please place it there.")
    st.stop()

# ---------------------------------------------------------
# YEAR PARSING (from 'Last Updated On')
# ---------------------------------------------------------
if "Last Updated On" not in df.columns:
    st.error("Column 'Last Updated On' not found in dataset.")
    st.stop()

df["Last Updated On"] = pd.to_datetime(df["Last Updated On"], errors="coerce")
df["Year"] = df["Last Updated On"].dt.year
available_years = sorted(df["Year"].dropna().unique(), reverse=True)
valid_years = [y for y in available_years if y in [2025, 2024]]
if not valid_years and len(available_years) > 0:
    valid_years = available_years[-2:]  # fallback

# ---------------------------------------------------------
# FIXED SCORE COLUMNS (ESG / E / S / G)
# ---------------------------------------------------------
FIXED_SCORE_COLS = ["ESG Score", "Environment Score", "Social Score", "Governance Score"]
available_scores = [c for c in FIXED_SCORE_COLS if c in df.columns]
if not available_scores:
    st.error("None of the fixed score columns were found.")
    st.stop()

# ---------------------------------------------------------
# FILTERS (SIDEBAR)
# ---------------------------------------------------------
st.sidebar.header("Filters")

# Year selector
year_choice = st.sidebar.selectbox(
    "Select Year",
    options=valid_years,
    index=0 if (valid_years and 2025 in valid_years) else 0
)
df = df[df["Year"] == year_choice]

# Sector filter
SECTOR_COL = "Sector Classification"
if SECTOR_COL in df.columns:
    sector_values = sorted(df[SECTOR_COL].astype("string").fillna("Unknown").unique().tolist())
    chosen_sectors = st.sidebar.multiselect(
        "Sectors", options=sector_values, default=sector_values,
        help=f"Filtering by '{SECTOR_COL}' column",
    )
else:
    st.warning(f"Column '{SECTOR_COL}' not found. Sector filter disabled.")
    chosen_sectors = None

# Score metric selector
st.subheader("Choose Score Metric")
score_col = st.selectbox("Score column to analyze", available_scores)

# Numeric enforcement
df = df.copy()
df[score_col] = pd.to_numeric(df[score_col], errors="coerce")
df = df.dropna(subset=[score_col])

# Min score slider
score_min = float(df[score_col].min())
score_max = float(df[score_col].max())
lo = math.floor(score_min / 5.0) * 5
hi = math.ceil(score_max / 5.0) * 5
min_score = st.sidebar.slider("Minimum Score", min_value=float(lo), max_value=float(hi), value=float(lo), step=1.0)

# ---------------------------------------------------------
# APPLY FILTERS
# ---------------------------------------------------------
df_f = df.copy()
if chosen_sectors:
    df_f[SECTOR_COL] = df_f[SECTOR_COL].astype("string").fillna("Unknown")
    df_f = df_f[df_f[SECTOR_COL].isin(chosen_sectors)]
df_f = df_f[df_f[score_col] >= min_score]

if len(df_f) == 0:
    st.warning("No rows match the current filters. Adjust sector selection or minimum score.")
    st.stop()

# ---------------------------------------------------------
# RATING BANDS (derived from selected score)
# ---------------------------------------------------------
def map_rating(score):
    if pd.isna(score):
        return "Unknown"
    if score >= 85:
        return "AAA"
    elif score >= 75:
        return "AA"
    elif score >= 65:
        return "A"
    elif score >= 55:
        return "BBB"
    else:
        return "BB"

df_f["ESG_Rating_Band"] = df_f[score_col].apply(map_rating)

# ---------------------------------------------------------
# KPIs
# ---------------------------------------------------------
n_companies = len(df_f)
avg_score = float(df_f[score_col].mean())
med_score = float(df_f[score_col].median())

k1, k2, k3 = st.columns(3)
with k1:
    st.metric("Companies Analyzed", f"{n_companies:,}")
with k2:
    st.metric("Average Score", f"{avg_score:.1f}")
with k3:
    st.metric("Median Score", f"{med_score:.1f}")

# ---------------------------------------------------------
# TABS (ESG Overview | Team)
# ---------------------------------------------------------
tab_overview, tab_team = st.tabs(["📊 ESG Overview", "👥 Team"])

with tab_overview:
    st.markdown(f"**Year Selected:** {year_choice}")
    st.divider()

    # ---------------- CHARTS — GREEN THEME ----------------
    left, right = st.columns(2)

    # Histogram with green gradient
    with left:
        st.subheader(f"{score_col} Distribution (Histogram)")
        score_hist = (
            alt.Chart(df_f)
            .mark_bar()
            .encode(
                x=alt.X(f"{score_col}:Q", bin=alt.Bin(maxbins=20), title=score_col),
                y=alt.Y("count():Q", title="Count"),
                color=alt.Color("count():Q", scale=alt.Scale(scheme="greens"), legend=None),
                tooltip=[
                    alt.Tooltip(f"{score_col}:Q", title="Score (binned)", bin=alt.Bin(maxbins=20)),
                    alt.Tooltip("count():Q", title="Count"),
                ],
            )
            .properties(height=380)
            .configure_view(strokeWidth=0)
        )
        st.altair_chart(score_hist, use_container_width=True)

    # Donut with smart labels (inside for big slices, outside for small)
    with right:
        st.subheader("Rating Distribution (Derived from Selected Score)")

        rating_counts = (
            df_f["ESG_Rating_Band"]
            .astype("string").fillna("Unknown")
            .value_counts(dropna=False)
            .rename_axis("rating").reset_index(name="n")
        )

        desired_order = ["AAA", "AA", "A", "BBB", "BB", "Unknown"]
        order_index = {lab: i for i, lab in enumerate(desired_order)}
        rating_counts["sort_key"] = rating_counts["rating"].map(order_index).fillna(999).astype(int)
        rating_counts = rating_counts.sort_values("sort_key").reset_index(drop=True)

        total_n = rating_counts["n"].sum()
        rating_counts["pct"] = (rating_counts["n"] / total_n * 100).round(1)
        rating_counts["label"] = rating_counts["pct"].astype(int).astype(str) + "%"

        green_palette = ['#00441b', '#006d2c', '#238b45', '#41ae76', '#66c2a4', '#99d8c9']
        palette = green_palette[: len(rating_counts)]

        pie = (
            alt.Chart(rating_counts)
            .mark_arc(outerRadius=150, innerRadius=60, cornerRadius=5)
            .encode(
                theta=alt.Theta("n:Q", stack=True, title=""),
                order=alt.Order("sort_key:Q", sort="ascending"),
                color=alt.Color(
                    "rating:N",
                    title="Rating",
                    scale=alt.Scale(domain=rating_counts["rating"].tolist(), range=palette),
                    sort=None,
                ),
                tooltip=[
                    alt.Tooltip("rating:N", title="Rating"),
                    alt.Tooltip("n:Q", title="Count"),
                    alt.Tooltip("pct:Q", title="Share (%)"),
                ],
            )
        )

        MIN_LABEL_PCT = 8  # outside-callout threshold
        inside = rating_counts[rating_counts["pct"] >= MIN_LABEL_PCT]
        outside = rating_counts[rating_counts["pct"] < MIN_LABEL_PCT]

        labels_inside = (
            alt.Chart(inside)
            .mark_text(size=13, color="white", fontWeight="bold")
            .encode(
                theta=alt.Theta("n:Q", stack=True),
                order=alt.Order("sort_key:Q", sort="ascending"),
                text="label:N",
                radius=alt.value(112),
            )
        )

        labels_outside = (
            alt.Chart(outside)
<<<<<<< HEAD
            .mark_text(size=12, color="black", fontWeight="bold")
=======
            .mark_text(size=12, color="white", fontWeight="bold")
>>>>>>> 2c72ae74
            .encode(
                theta=alt.Theta("n:Q", stack=True),
                order=alt.Order("sort_key:Q", sort="ascending"),
                text="label:N",
                radius=alt.value(170),  # outside the slice
            )
        )

        layered_pie = (pie + labels_inside + labels_outside).configure_view(strokeWidth=0)
        st.altair_chart(layered_pie, use_container_width=True)

    st.divider()
    with st.expander("Preview Filtered Data (first 100 rows)"):
        st.dataframe(df_f.head(100), use_container_width=True, hide_index=True)

with tab_team:
    # ---------------------------------------------------------
    # TEAM SECTION (JPEG circular images)
    # ---------------------------------------------------------
    st.subheader("Project Team — Group 7")

    BASE_DIR = Path(__file__).parent
    TEAM_DIR = BASE_DIR / "team_photos"

    # Updated team list
    team = [
        {"name": "Akshat Negi",             "file": "p24akshatnegi.JPG", "offset_y": -0.75},
        {"name": "G R Srikanth",            "file": "p24srikanth.JPG",   "offset_y": -0.75},
        {"name": "Siddharth Kumar Pandey",  "file": "p24siddharth.JPG",  "offset_y": -0.75},
        {"name": "Vineet Ranjan Maitrey",   "file": "p24vineet.jpg"},
    ]

    if not TEAM_DIR.exists():
        TEAM_DIR.mkdir(parents=True, exist_ok=True)
        st.info(f"Created {TEAM_DIR.as_posix()}. Add your image files there (e.g., p24siddharth.JPG).")

    size_px = 120  # final circle diameter

    def make_circular_image(path: Path, size=size_px, offset_y=0.0):
        """Crop, resize, and mask image to a circular shape."""
        try:
            img = Image.open(path)
            img = ImageOps.exif_transpose(img)
            if img.mode != "RGB":
                img = img.convert("RGB")

            w, h = img.size
            side = min(w, h)
            # Offset adjustment: move crop up or down
            oy = int(offset_y * (h - side) / 2)
            top = (h - side) // 2 + oy
            top = max(0, min(top, h - side))
            img = img.crop(((w - side) // 2, top, (w - side) // 2 + side, top + side))
            img = img.resize((size, size), Image.Resampling.LANCZOS)

            # Make circular mask
            mask = Image.new("L", (size, size), 0)
            draw = ImageDraw.Draw(mask)
            draw.ellipse((0, 0, size, size), fill=255)
            img.putalpha(mask)

            # Convert to displayable PNG bytes
            buf = io.BytesIO()
            img.save(buf, format="PNG")
            return buf.getvalue()
        except Exception:
            return None

    cols_per_row = 4
    rows = (len(team) + cols_per_row - 1) // cols_per_row
    idx = 0

    for _ in range(rows):
        cols = st.columns(cols_per_row)
        for c in cols:
            if idx >= len(team):
                c.empty()
                continue
            member = team[idx]
            img_bytes = make_circular_image(
                TEAM_DIR / member["file"],
                size=size_px,
                offset_y=member.get("offset_y", 0.0)
            )
            with c:
                if img_bytes:
                    st.image(img_bytes, width=size_px)
                else:
                    st.markdown(f"**{member['name']}** (Image missing)")
                st.markdown(f"**{member['name']}**", unsafe_allow_html=True)
            idx += 1<|MERGE_RESOLUTION|>--- conflicted
+++ resolved
@@ -230,20 +230,17 @@
             )
         )
 
-        labels_outside = (
-            alt.Chart(outside)
-<<<<<<< HEAD
-            .mark_text(size=12, color="black", fontWeight="bold")
-=======
-            .mark_text(size=12, color="white", fontWeight="bold")
->>>>>>> 2c72ae74
-            .encode(
-                theta=alt.Theta("n:Q", stack=True),
-                order=alt.Order("sort_key:Q", sort="ascending"),
-                text="label:N",
-                radius=alt.value(170),  # outside the slice
-            )
-        )
+    # “Call-out” labels for tiny slices (placed a bit outside)
+    labels_outside = (
+        alt.Chart(outside)
+        .mark_text(size=12, color="black", fontWeight="bold")
+        .encode(
+            theta=alt.Theta("n:Q", stack=True),
+            order=alt.Order("sort_key:Q", sort="ascending"),
+            text="label:N",
+            radius=alt.value(170),   # just outside the wedge
+        )
+    )
 
         layered_pie = (pie + labels_inside + labels_outside).configure_view(strokeWidth=0)
         st.altair_chart(layered_pie, use_container_width=True)
